{
    "id": "api",
    "type": "application",
    "value": {
        "author": "Sander Mertens",
        "description": "Test project for flecs",
        "public": false,
        "coverage": false,
        "use": [
            "flecs"
        ]
    },
    "test": {
        "testsuites": [{
            "id": "New",
            "testcases": [
                "empty",
                "component",
                "type",
                "type_of_2",
                "type_w_type",
                "type_w_2_types",
                "type_mixed",
                "tag",
                "type_w_tag",
                "type_w_2_tags",
                "type_w_tag_mixed",
                "redefine_component"
            ]
        }, {
            "id": "New_w_Count",
            "testcases": [
                "empty",
                "component",
                "type",
                "type_of_2",
                "type_w_type",
                "type_w_2_types",
                "type_mixed",
                "tag",
                "type_w_tag",
                "type_w_2_tags",
                "type_w_tag_mixed"
            ]
        }, {
            "id": "Set_w_data",
            "testcases": [
                "1_column_3_rows",
                "2_columns_3_rows",
                "1_column_3_rows_w_entities",
                "2_columns_3_rows_w_entities",
                "1_column_3_rows_overwrite_entities",
                "2_columns_3_rows_overwrite_entities",
                "overwrite_different_order",
                "overwrite_different_type",
                "2_columns_3_rows_no_data",
                "2_columns_3_rows_1_tag",
                "2_columns_3_rows_1_parent",
                "2_columns_3_rows_1_base",
                "2_columns_3_rows_1_base_w_entities",
                "2_columns_3_rows_1_nested_prefab",
                "2_columns_3_rows_component_order",
                "overwrite_w_unset_column",
                "overwrite_from_other_type_w_unset_column",
                "staged_1_column_3_rows",
                "staged_1_column_3_rows_w_entities",
                "staged_1_column_3_rows_w_entities_w_base",
                "staged_set_existing_in_stage",
                "on_add",
                "on_add_w_entities",
                "on_add_w_entities_again",
                "on_set",
                "on_set_w_entities",
                "on_set_no_data_after_on_add",
                "on_remove_existing",
                "on_add_different_origin",
                "on_add_different_overlapping_origin",
                "on_add_different_overlapping_origin_reorder",
                "on_set_different_origin",
                "on_remove_different_origin",
                "existing_different_type_out_of_order"
            ]
        }, {
            "id": "Add",
            "testcases": [
                "zero",
                "component",
                "component_again",
                "2_components",
                "2_components_again",
                "2_components_overlap",
                "type",
                "type_of_2",
                "type_w_type",
                "type_w_2_types",
                "type_mixed",
                "type_again",
                "type_overlap",
                "type_again_component",
                "type_overlap_component",
                "component_to_nonempty",
                "component_to_nonempty_again",
                "component_to_nonempty_overlap",
                "type_to_nonempty",
                "type_to_nonempty_again",
                "type_to_nonempty_overlap",
                "tag",
                "type_w_tag",
                "type_w_2_tags",
                "type_w_tag_mixed",
                "add_remove",
                "add_remove_same",
                "add_2_remove",
                "on_add_after_new_type_in_progress",
                "add_entity",
                "remove_entity"
            ]
        }, {
            "id": "Remove",
            "testcases": [
                "zero",
                "zero_from_nonzero",
                "1_of_1",
                "1_of_1_again",
                "1_of_2",
                "2_of_2",
                "2_of_3",
                "2_again",
                "2_overlap",
                "type_of_1_of_2",
                "type_of_2_of_2",
                "type_of_2_of_3",
                "1_from_empty",
                "type_from_empty",
                "not_added"
            ]
        }, {
            "id": "Add_remove_w_filter",
            "testcases": [
                "remove_1_no_filter",
                "remove_2_no_filter",
                "remove_1_to_empty_no_filter",
                "remove_2_to_empty_no_filter",
                "remove_1_all_no_filter",
                "remove_2_all_no_filter",
                "remove_1_exclude_1",
                "remove_1_exclude_2",
                "remove_1_include_1",
                "remove_1_include_2",
                "add_1",
                "add_2"                           
            ]
        }, {
            "id": "Has",
            "testcases": [
                "zero",
                "zero_from_nonzero",
                "1_of_0",
                "1_of_1",
                "1_of_2",
                "2_of_0",
                "2_of_2",
                "3_of_2",
                "2_of_1",
                "1_of_empty",
                "any_of_1_of_1",
                "any_of_1_of_2",
                "any_of_2_of_3",
                "any_of_3_of_2",
                "any_of_2_of_1",
                "any_of_1_of_0",
                "any_2_of_2_disjunct",
                "any_of_0_0",
                "any_of_0_1",
                "any_of_0_zero_entity",
                "has_in_progress",
                "has_of_zero",
                "has_owned",
                "has_owned_any",
                "has_entity",
                "has_entity_0",
                "has_entity_0_component",
                "has_entity_owned",
                "has_entity_owned_0",
                "has_entity_owned_0_component"
            ]
        }, {
            "id": "Count",
            "testcases": [
                "count_empty",
                "count_1_component",
                "count_2_components",
                "count_3_components",
                "count_2_types_2_comps"
            ]
        }, {
            "id": "Get_component",
            "testcases": [
                "get_empty",
                "get_1_from_1",
                "get_1_from_2",
                "get_2_from_2",
                "get_2_from_3",
                "get_1_from_2_in_progress_from_main_stage",
                "get_1_from_2_add_in_progress",
                "get_both_from_2_add_in_progress",
                "get_both_from_2_add_remove_in_progress"
            ]
        }, {
            "id": "Delete",
            "testcases": [
                "delete_1",
                "delete_1_again",
                "delete_empty",
                "delete_nonexist",
                "delete_1st_of_3",
                "delete_2nd_of_3",
                "delete_2_of_3",
                "delete_3_of_3",
                "delete_w_on_remove"
            ]
        }, {
            "id": "Delete_w_filter",
            "testcases": [
                "delete_1",
                "delete_2",
                "delete_1_2_types",
                "delete_2_2_types",
                "delete_except_1",
                "delete_except_2",
                "delete_with_any_of_2",
                "delete_except_all_of_2",
                "include_exact",
                "exclude_exact",
                "system_activate_test",
                "skip_builtin_tables"
            ]
        }, {
            "id": "Set",
            "testcases": [
                "set_empty",
                "set_nonempty",
                "set_non_empty_override",
                "set_again",
                "set_2",
                "add_set",
                "set_add",
                "set_add_other",
                "set_remove",
                "set_remove_other",
                "set_remove_twice",
                "set_and_new",
                "set_null",
                "get_mutable_new",
                "get_mutable_existing",
                "modified_w_on_set"
            ]
        }, {
            "id": "Lookup",
            "testcases": [
                "lookup",
                "lookup_component",
                "lookup_not_found",
                "lookup_child",
                "lookup_child_w_component",
                "lookup_in_progress",
                "lookup_child_in_progress",
                "lookup_w_null_id",
                "get_id",
                "get_id_no_id",
                "get_id_from_empty"
            ]
        }, {
            "id": "Singleton",
            "testcases": [
                "set",
                "set_ptr",
                "system_w_singleton",
                "system_w_singleton_no_match",
                "system_w_not_singleton",
                "lookup_singleton",
                "get_singleton_id"
            ]
        }, {
            "id": "Clone",
            "testcases": [
                "empty",
                "empty_w_value",
                "null",
                "null_w_value",
                "1_component",
                "2_component",
                "1_component_w_value",
                "2_component_w_value",
                "3_component",
                "3_component_w_value",
                "tag",
                "tag_w_value",
                "1_tag_1_component",
                "1_tag_1_component_w_value"
            ]
        }, {
            "id": "SystemMisc",
            "testcases": [
                "invalid_not_without_id",
                "invalid_optional_without_id",
                "invalid_system_without_id",
                "invalid_container_without_id",
                "invalid_cascade_without_id",
                "invalid_entity_without_id",
                "invalid_empty_without_id",
                "invalid_singleton_without_id",
                "invalid_empty_element",
                "invalid_empty_element_w_space",
                "invalid_empty_or",
                "invalid_empty_or_w_space",
                "invalid_or_w_not",
                "invalid_not_w_or",
                "invalid_0_w_and",
                "invalid_0_w_from_system",
                "invalid_0_w_from_container",
                "invalid_0_w_from_cascade",
                "invalid_0_w_from_entity",
                "invalid_0_w_from_empty",
                "invalid_0_w_from_singleton",
                "invalid_or_w_empty",
                "invalid_component_id",
                "invalid_entity_id",
                "invalid_or_from_system",
                "invalid_phase",
                "invalid_null_string",
                "invalid_empty_string",
                "invalid_empty_string_w_space",                
                "redefine_row_system",
                "system_w_or_prefab",
                "system_w_or_disabled",
                "system_w_or_disabled_and_prefab",
                "table_columns_access",
                "status_enable_after_new",
                "status_enable_after_disable",
                "status_disable_after_new",
                "status_disable_after_disable",
                "status_activate_after_new",
                "status_deactivate_after_delete",
                "dont_enable_after_rematch"
            ]
        }, {
            "id": "SystemOnAdd",
            "testcases": [
                "new_match_1_of_1",
                "new_match_1_of_2",
                "new_no_match_1",
                "new_no_match_2_of_1",
                "new_no_match_2_of_3",
                "new_w_count_match_1_of_1",
                "add_match_1_of_1",
                "add_match_1_of_2",
                "add_match_2_of_2",
                "add_match_2_of_3",
                "add_no_match_1",
                "add_no_match_2_of_1",
                "add_no_match_2_of_3",
                "set_match_1_of_1",
                "set_no_match_1",
                "clone_match_1_of_1",
                "clone_match_1_of_2",
                "clone_match_2_of_2",
                "clone_match_2_of_3",
                "add_again_1",
                "set_again_1",
                "add_again_2",
                "override_after_add_in_on_add",
                "set_after_add_in_on_add",
                "add_again_in_progress",
                "add_in_progress_before_system_def",
                "disabled_system",
                "2_systems_w_table_creation",
                "2_systems_w_table_creation_in_progress",
                "sys_context",
                "get_sys_context_from_param",
                "container_column",
                "owned_only",
                "shared_only",
                "add_with_owned",
                "add_with_shared"
            ]
        }, {
            "id": "SystemOnRemove",
            "testcases": [
                "remove_match_1_of_1",
                "remove_match_1_of_2",
                "remove_match_2_of_2",
                "remove_match_2_of_3",
                "remove_no_match_1",
                "remove_no_match_2_of_1",
                "remove_no_match_2_of_3",
                "delete_match_1_of_1",
                "delete_match_1_of_2",
                "delete_match_2_of_2",
                "delete_match_2_of_3",
                "delete_no_match_1",
                "delete_no_match_2_of_1",
                "delete_no_match_2_of_3",
                "disabled_system"
            ]
        }, {
            "id": "SystemOnSet",
            "testcases": [
                "set",
                "set_new",
                "set_again",
                "clone",
                "clone_w_value",
                "set_w_optional",
                "set_and_add_system",
                "on_set_after_on_add",
                "on_set_after_on_add_w_new",
                "on_set_after_on_add_w_new_w_count",
                "on_set_after_on_add_1_of_2_matched",
                "on_set_after_override",
                "on_set_after_override_w_new",
                "on_set_after_override_w_new_w_count",
                "on_set_after_override_1_of_2_overridden",
                "disabled_system"
            ]
        }, {
            "id": "SystemOnFrame",
            "testcases": [
                "1_type_1_component",
                "1_type_3_component",
                "3_type_1_component",
                "2_type_3_component",
                "1_type_1_component_1_tag",
                "2_type_1_component_1_tag",
                "2_type_1_and_1_not",
                "2_type_2_and_1_not",
                "2_type_2_and_2_not",
                "4_type_1_and_1_or",
                "4_type_1_and_1_or_of_3",
                "1_type_1_and_1_or",
                "2_type_1_and_1_optional",
                "2_type_2_and_1_optional",
                "6_type_1_and_2_optional",
                "ensure_optional_is_unset_column",
                "ensure_optional_is_null_shared",
                "ensure_optional_is_null_field_owned",
                "ensure_optional_is_null_field_shared",
                "use_fields_2_owned",
                "use_fields_1_owned_1_shared",
                "match_2_systems_w_populated_table",
                "on_period",
                "on_period_long_delta",
                "disabled",
                "disabled_feature",
                "disabled_nested_feature",
                "two_refs",
                "filter_disabled",
                "match_disabled",
                "match_disabled_and_enabled",
                "match_prefab",
                "match_prefab_and_normal",
                "is_shared_on_column_not_set",
                "owned_column",
                "owned_not_column",
                "shared_column",
                "shared_not_column",
                "container_dont_match_inheritance",
                "cascade_dont_match_inheritance",
                "not_from_singleton",
                "not_from_entity",
                "sys_context",
                "get_sys_context_from_param",
                "use_field_w_0_size",
                "owned_only",
                "shared_only",
                "is_in_readonly"
            ]
        }, {
            "id": "SystemOnDemand",
            "testcases": [
                "enable_out_after_in",
                "enable_in_after_out",
                "enable_out_after_in_2_out_1_in",
                "enable_out_after_in_1_out_2_in",
                "enable_in_after_out_2_out_1_in",
                "enable_in_after_out_1_out_2_in",
                "disable_after_disable_in",
                "disable_after_disable_in_2_out_1_in",
                "disable_after_disable_in_1_out_2_in",
                "table_after_out",
                "table_after_out_and_in",
                "table_after_out_and_in_overlapping_columns",
                "1_out_system_2_in_systems",
                "1_out_system_2_in_systems_different_columns",
                "1_out_system_2_in_systems_overlapping_columns",
                "disable_after_inactive_in_system",
                "disable_after_2_inactive_in_systems",
                "disable_after_2_inactive_in_systems_different_columns",
                "enable_2_output_1_input_system",
                "enable_2_output_1_input_system_different_columns",
                "enable_2_output_1_input_system_overlapping_columns",
                "out_not_column",
                "trigger_on_manual",
                "trigger_on_manual_not_column",
                "on_demand_task_w_from_entity",
                "on_demand_task_w_not_from_entity",
                "enable_after_user_disable"
            ]
        }, {
            "id": "SystemCascade",
            "testcases": [
                "cascade_depth_1",
                "cascade_depth_2",
                "add_after_match",
                "adopt_after_match"
            ]
        }, {
            "id": "SystemManual",
            "testcases": [
                "1_type_1_component",
                "disabled",
                "activate_status"
            ]
        }, {
            "id": "Tasks",
            "testcases": [
                "no_components",
                "one_tag",
                "from_system",
                "on_remove_no_components",
                "on_remove_one_tag",
                "on_remove_from_system",
                "tasks_in_phases"
            ]
        }, {
            "id": "Container",
            "testcases": [
                "child",
                "child_w_component",
                "child_w_type",
                "child_w_type_w_childof",
                "child_w_count_component",
                "child_w_count_w_type",
                "child_w_count_type_w_childof",
                "contains_w_empty_parent",
                "contains_w_child_as_parent",
                "contains_w_0_as_child",
                "contains_w_0_as_parent",
                "contains_w_0_for_both",
                "adopt",
                "adopt_again",
                "adopt_twice",
                "orphan_empty",
                "orphan",
                "orphan_again",
                "orphan_twice",
                "adopt_orphan",
                "adopt_2_orphan_1",
                "get_ptr_container",
                "get_parent",
                "get_parent_no_matching_comp",
                "get_parent_two_parents",
                "get_parent_no_parent",
                "singleton_as_container"
            ]
        }, {
            "id": "Prefab",
            "testcases": [
                "new_w_prefab",
                "new_w_count_prefab",
                "new_w_type_w_prefab",
                "add_prefab",
                "add_type_w_prefab",
                "remove_prefab_after_new",
                "remove_prefab_after_add",
                "override_component",
                "override_remove_component",
                "override_2_of_3_components_1_self",
                "new_type_w_1_override",
                "new_type_w_2_overrides",
                "add_type_w_1_overrides",
                "add_type_w_2_overrides",
                "get_ptr_prefab",
                "iterate_w_prefab_field",
                "iterate_w_prefab_shared",
                "match_entity_prefab_w_system_optional",
                "prefab_in_system_expr",
                "dont_match_prefab",
                "new_w_count_w_override",
                "override_2_components_different_size",
                "ignore_prefab_parent_component",
                "match_table_created_in_progress",
                "prefab_w_1_child",
                "prefab_w_2_children",
                "prefab_w_grandchild",
                "prefab_w_base_w_child",
                "prefab_w_child_w_base",
                "prefab_w_child_w_base_w_children",
                "prefab_w_child_new_w_count",
                "prefab_auto_override_child_component",
                "ignore_on_add",
                "ignore_on_remove",
                "ignore_on_set",
                "on_set_on_instance",
                "instantiate_in_progress",
                "copy_from_prefab_in_progress",
                "copy_from_prefab_first_instance_in_progress",
                "cached_ptr_after_realloc",
                "revalidate_cached_ptr_w_mixed_table_refs",
                "no_overwrite_on_2nd_add",
                "no_overwrite_on_2nd_add_in_progress",
                "no_instantiate_on_2nd_add",
                "no_instantiate_on_2nd_add_in_progress",
                "nested_prefab_in_progress_w_count",
                "nested_prefab_in_progress_w_count_set_after_override",
                "get_ptr_from_prefab_from_new_table_in_progress",
                "match_base",
                "match_base_after_add_in_prev_phase",
                "override_watched_prefab",
                "rematch_twice",
                "inherit_in_system",
                "add_to_empty_base_in_system",
                "dont_inherit_disabled",
                "cyclic_inheritance",
                "cyclic_inheritance_w_clone_in_progress",
                "cyclic_inheritance_get_unavailable",
                "cyclic_inheritance_has_unavailable",
                "clone_after_inherit_in_on_add",
                "override_from_nested",
                "create_multiple_nested_w_on_add",
                "create_multiple_nested_w_on_add_in_progress"
            ]
        }, {
            "id": "System_w_FromContainer",
            "testcases": [
                "1_column_from_container",
                "2_column_1_from_container",
                "3_column_2_from_container",
                "3_column_2_from_different_container",
                "2_column_1_from_container_w_not",
                "2_column_1_from_container_w_not_prefab",
                "3_column_1_from_comtainer_1_from_container_w_not",
                "2_column_1_from_container_w_or",
                "select_same_from_container",
                "add_component_after_match",
                "add_component_after_match_and_rematch",
                "add_component_after_match_unmatch",
                "add_component_after_match_unmatch_match",
                "add_component_after_match_2_systems",
                "add_component_in_progress_after_match",
                "add_component_after_match_and_rematch_w_entity_type_expr",
                "add_component_after_match_and_rematch_w_entity_type_expr_in_progress",
                "adopt_after_match",
                "new_child_after_match",
                "realloc_after_match"
            ]
        }, {
            "id": "System_w_FromId",
            "testcases": [
                "2_column_1_from_id",
                "3_column_2_from_id",
                "column_type"
            ]
        }, {
            "id": "System_w_FromSystem",
            "testcases": [
                "2_column_1_from_system",
                "3_column_2_from_system",
                "2_column_1_from_system_on_add",
                "2_column_1_from_system_on_remove",
                "2_column_1_from_system_on_set",
                "auto_add_tag"
            ]
        }, {
            "id": "System_w_FromEntity",
            "testcases": [
                "2_column_1_from_entity",
                "task_from_entity",
                "task_not_from_entity"
            ]
        }, {
            "id": "World",
            "testcases": [
                "progress_w_0",
                "progress_w_t",
                "get_tick",
                "entity_range_offset",
                "entity_range_offset_out_of_range",
                "entity_range_limit_out_of_range",
                "entity_range_add_existing_in_progress",
                "entity_range_add_in_range_in_progress",
                "entity_range_add_out_of_range_in_progress",
                "entity_range_out_of_range_check_disabled",
                "dim",
                "dim_dim_type",
                "phases",
                "phases_w_merging",
                "phases_match_in_create",
                "measure_time",
                "control_fps",
                "control_fps_busy_system",
                "control_fps_busy_app",
                "control_fps_random_system",
                "control_fps_random_app",
                "world_stats",
                "quit",
                "get_delta_time",
                "get_delta_time_auto",
                "recreate_world",
                "init_w_args_set_threads",
                "init_w_args_set_fps",
                "init_w_args_enable_dbg",
                "no_threading",
                "no_time",
                "is_entity_enabled"
            ]
        }, {
            "id": "Type",
            "testcases": [
                "type_of_1_tostr",
                "type_of_2_tostr",
                "type_of_2_tostr_no_id",
                "type_redefine",
                "type_from_array",
                "type_from_array_unsorted",
                "type_has",
                "type_has_not",
                "zero_type_has_not",
                "type_has_prefab",
                "type_has_container",
                "type_has_prefab_container",
                "type_merge",
                "type_merge_overlap",
                "type_merge_overlap_one",
                "type_merge_overlap_w_flag",
                "type_merge_overlap_w_flags_from_both",
                "type_add",
                "type_add_empty",
                "type_add_entity_again",
                "type_add_out_of_order",
                "type_add_existing",
                "type_add_empty_existing",
                "type_add_out_of_order_existing",
                "type_remove",
                "type_remove_empty",
                "type_remove_non_existing",
                "type_of_2_add",
                "type_of_3_add_entity_again",
                "invalid_entity_type_expression",
                "invalid_singleton_type_expression",
                "invalid_container_type_expression",
                "invalid_system_type_expression",
                "type_from_empty_entity",
                "type_from_empty_entity_in_progress",
                "get_type",
                "get_type_from_empty",
                "get_type_from_0",
                "entity_from_type",
                "entity_from_empty_type",
                "entity_from_type_w_2_elements",
                "type_from_entity",
                "type_from_empty",
                "type_from_0",
                "type_to_expr_1_comp",
                "type_to_expr_2_comp",
                "type_to_expr_instanceof",
                "type_to_expr_childof"
            ]
        }, {
            "id": "Run",
            "testcases": [
                "run",
                "run_w_param",
                "run_no_match",
                "run_w_offset",
                "run_w_offset_skip_1_archetype",
                "run_w_offset_skip_1_archetype_plus_one",
                "run_w_offset_skip_2_archetypes",
                "run_w_limit_skip_1_archetype",
                "run_w_limit_skip_1_archetype_minus_one",
                "run_w_limit_skip_2_archetypes",
                "run_w_offset_1_limit_max",
                "run_w_offset_1_limit_minus_1",
                "run_w_offset_2_type_limit_max",
                "run_w_offset_2_type_limit_minus_1",
                "run_w_limit_1_all_offsets",
                "run_w_offset_out_of_bounds",
                "run_w_limit_out_of_bounds",
                "run_w_component_filter",
                "run_w_type_filter_of_2",
                "run_w_container_filter",
                "run_comb_10_entities_1_type",
                "run_comb_10_entities_2_types",
                "run_w_interrupt",
                "run_staging"
            ]
        }, {
            "id": "MultiThread",
            "testcases": [
                "2_thread_1_entity",
                "2_thread_2_entity",
                "2_thread_5_entity",
                "2_thread_10_entity",
                "3_thread_1_entity",
                "3_thread_2_entity",
                "3_thread_5_entity",
                "3_thread_10_entity",
                "4_thread_1_entity",
                "4_thread_2_entity",
                "4_thread_5_entity",
                "4_thread_10_entity",
                "5_thread_1_entity",
                "5_thread_2_entity",
                "5_thread_5_entity",
                "5_thread_10_entity",
                "6_thread_1_entity",
                "6_thread_2_entity",
                "6_thread_5_entity",
                "6_thread_10_entity",
                "2_thread_test_combs_100_entity",
                "3_thread_test_combs_100_entity",
                "4_thread_test_combs_100_entity",
                "5_thread_test_combs_100_entity",
                "6_thread_test_combs_100_entity",
                "2_thread_test_combs_100_entity_2_types",
                "3_thread_test_combs_100_entity_2_types",
                "4_thread_test_combs_100_entity_2_types",
                "5_thread_test_combs_100_entity_2_types",
                "6_thread_test_combs_100_entity_2_types",
                "change_thread_count",
                "multithread_quit",
                "schedule_w_tasks",
                "reactive_system"
            ]
        }, {
            "id": "SingleThreadStaging",
            "testcases": [
                "new_empty",
                "new_w_component",
                "new_w_type_of_2",
                "new_empty_w_count",
                "new_component_w_count",
                "new_type_w_count",
                "add_to_new_empty",
                "2_add_to_new_empty",
                "add_remove_same_to_new_empty",
                "add_remove_2_same_to_new_empty",
                "add_remove_same_to_new_w_component",
                "2_add_1_remove_to_new_empty",
                "2_add_1_remove_same_to_new_empty",
                "clone",
                "clone_w_value",
                "add_to_current",
                "2_add_to_current",
                "remove_from_current",
                "remove_2_from_current",
                "add_remove_same_to_current",
                "add_remove_same_existing_to_current",
                "remove_add_same_to_current",
                "remove_add_same_existing_to_current",
                "add_remove_2_same_to_current",
                "add_remove_2_same_existing_to_current",
                "remove_add_2_same_to_current",
                "remove_add_2_same_existing_to_current",
                "add_remove_different_to_current",
                "add_remove_add_same_to_current",
                "2_add_1_remove_to_current",
                "1_add_2_remove_to_current",
                "delete_current",
                "delete_even",
                "delete_new_empty",
                "delete_new_w_component",
                "set_current",
                "set_new_empty",
                "set_new_w_component",
                "set_existing_new_w_component",
                "set_new_after_add",
                "remove_after_set",
                "delete_after_set",
                "add_to_current_in_on_add",
                "remove_from_current_in_on_add",
                "add_to_current_in_on_set",
                "remove_from_current_in_on_set",
                "remove_set_component_in_on_set",
                "remove_added_component_in_on_add",
                "remove_added_component_in_on_add_w_set",
                "on_add_in_on_add",
                "on_remove_in_on_add",
                "on_set_in_on_add",
                "on_add_in_on_update",
                "on_remove_in_on_update",
                "match_table_created_in_progress",
                "match_table_created_w_add_in_on_set",
                "match_table_created_w_set_in_on_set",
                "match_table_created_w_new_in_progress",
                "match_table_created_w_new_in_on_set",
                "merge_table_w_container_added_in_progress",
                "merge_table_w_container_added_on_set",
                "merge_table_w_container_added_on_set_reverse",
                "merge_after_tasks",
                "override_after_remove_in_progress",
                "get_parent_in_progress",
<<<<<<< HEAD
                "merge_once"
=======
                "merge_once",
                "get_mutable",
                "get_mutable_from_main",
                "get_mutable_w_add"
>>>>>>> c4ca0d9f
            ]
        }, {
            "id": "MultiThreadStaging",
            "testcases": [
                "2_threads_add_to_current",
                "3_threads_add_to_current",
                "4_threads_add_to_current",
                "5_threads_add_to_current",
                "6_threads_add_to_current",
                "stress_create_delete_entity_random_components",
                "stress_set_entity_random_components",
                "2_threads_on_add",
                "new_w_count"   
            ]
        }, {
            "id": "Snapshot",
            "testcases": [
                "simple_snapshot",
                "snapshot_after_new",
                "snapshot_after_delete",
                "snapshot_after_new_type",
                "snapshot_after_add",
                "snapshot_after_remove",
                "snapshot_w_include_filter",
                "snapshot_w_exclude_filter",
                "snapshot_w_filter_after_new",
                "snapshot_w_filter_after_delete",
                "snapshot_free_empty",
                "snapshot_free",
                "snapshot_free_filtered",
                "snapshot_activate_table_w_filter",
                "snapshot_copy",
                "snapshot_copy_filtered",
                "snapshot_copy_w_filter"
            ]
        }, {
            "id": "ReaderWriter",
            "testcases": [
                "simple",
                "id",
                "id_w_simple",
                "unaligned",
                "empty",
                "tag",
                "simple_w_tag",
                "tag_w_simple",
                "empty_parent",
                "parent",
                "simple_w_parent",
                "inheritance",
                "simple_w_inheritance",
                "deserialize_twice",
                "entity_conflict",
                "snapshot_reader_simple",
                "snapshot_reader_id",
                "component_id_conflict_w_component",
                "component_id_conflict_w_entity",
                "component_size_conflict",
                "read_zero_size",
                "write_zero_size",
                "invalid_header"
            ]
        }, {
            "id": "FilterIter",
            "testcases": [
                "iter_one_table",
                "iter_two_tables",
                "iter_two_comps",
                "iter_snapshot_one_table",
                "iter_snapshot_two_tables",
                "iter_snapshot_two_comps",
                "iter_snapshot_filtered_table"
            ]
        }, {
            "id": "Modules",
            "testcases": [
                "simple_module",
                "import_module_from_system",
                "import_from_on_add_system",
                "import_from_on_set_system",
                "import_again"
            ]
        }, {
            "id": "Internals",
            "testcases": [
                "deactivate_table",
                "activate_table",
                "activate_deactivate_table",
                "activate_deactivate_reactive",
                "activate_deactivate_activate_other",
                "no_double_system_table_after_merge"
            ]
        }, {
            "id": "Error",
            "setup": true,
            "testcases": [
                "abort",
                "abort_w_param",
                "override_abort",
                "assert_true",
                "assert_false",
                "assert_false_w_param",
                "error_codes",
                "log_dbg",
                "log_log",
                "log_warning",
                "log_error"
            ]
        }]
    }
}<|MERGE_RESOLUTION|>--- conflicted
+++ resolved
@@ -900,14 +900,10 @@
                 "merge_after_tasks",
                 "override_after_remove_in_progress",
                 "get_parent_in_progress",
-<<<<<<< HEAD
-                "merge_once"
-=======
                 "merge_once",
                 "get_mutable",
                 "get_mutable_from_main",
                 "get_mutable_w_add"
->>>>>>> c4ca0d9f
             ]
         }, {
             "id": "MultiThreadStaging",
