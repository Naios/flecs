--- conflicted
+++ resolved
@@ -90,7 +90,7 @@
 {
     ecs_snapshot_t *result = snapshot_create(
             world,
-            world->stage.entity_index,
+            &world->stage.entity_index,
             world->stage.tables,
             filter);
 
@@ -107,7 +107,7 @@
 {
     ecs_snapshot_t *result = snapshot_create(
             world,
-            snapshot->entity_index,
+            &snapshot->entity_index,
             snapshot->tables,
             filter);
 
@@ -136,7 +136,7 @@
     } else {
         /* If no filter was used, the entity index will be an exact copy of what
          * it was before taking the snapshot */
-        ecs_map_free(world->stage.entity_index);
+        ecs_ei_free(&world->stage.entity_index);
         world->stage.entity_index = snapshot->entity_index;
     }   
 
@@ -156,11 +156,7 @@
             continue;
         }
 
-<<<<<<< HEAD
         ecs_table_t *dst = ecs_sparse_get(world->stage.tables, ecs_table_t, i);
-=======
-        ecs_table_t *dst = ecs_sparse_get(world->main_stage.tables, ecs_table_t, i);
->>>>>>> c4ca0d9f
         ecs_table_replace_data(world, dst, data);
 
         ecs_data_t *dst_data = ecs_table_get_data(world, dst);
@@ -170,14 +166,14 @@
             ecs_vector_t *entities = dst_data->entities;
             ecs_entity_t *array = ecs_vector_first(entities);
             int32_t j, row_count = ecs_vector_count(entities);
-            ecs_map_t *entity_index = world->stage.entity_index;
+            ecs_ei_t *entity_index = &world->stage.entity_index;
             
             for (j = 0; j < row_count; j ++) {
                 ecs_record_t record = {
                     .type = dst->type,
                     .row = j + 1
                 };
-                ecs_map_set(entity_index, array[j], &record);
+                ecs_ei_set(entity_index, array[j], &record);
             } 
         }
     }
@@ -185,11 +181,7 @@
     /* Clear data from remaining tables */
     int32_t world_count = ecs_sparse_count(world->stage.tables);
     for (; i < world_count; i ++) {
-<<<<<<< HEAD
         ecs_table_t *table = ecs_sparse_get(world->stage.tables, ecs_table_t, i);
-=======
-        ecs_table_t *table = ecs_sparse_get(world->main_stage.tables, ecs_table_t, i);
->>>>>>> c4ca0d9f
         ecs_table_replace_data(world, table, NULL);
     }
 
@@ -210,9 +202,7 @@
     ecs_world_t *world,
     ecs_snapshot_t *snapshot)
 {
-    if (snapshot->entity_index) {
-        ecs_map_free(snapshot->entity_index);
-    }
+    ecs_ei_free(&snapshot->entity_index);
 
     int32_t i, count = ecs_sparse_count(snapshot->tables);
     for (i = 0; i < count; i ++) {
