--- conflicted
+++ resolved
@@ -106,24 +106,6 @@
     dst->observer = src->observer;
     src->observer = NULL;
 })
-
-static
-void register_name(ecs_iter_t *it) {
-    EcsName *name = ecs_term(it, EcsName, 1);
-
-    int i;
-    for (i = 0; i < it->count; i ++) {
-        ecs_register_name(it->world, it->entities[i], name[i].value);
-    }
-}
-
-static
-void unregister_name(ecs_iter_t *it) {
-    int i;
-    for (i = 0; i < it->count; i ++) {
-        ecs_unregister_name(it->world, it->entities[i]);
-    }
-}
 
 static
 void register_on_delete(ecs_iter_t *it) {
@@ -311,7 +293,6 @@
         .dtor = ecs_dtor(EcsTrigger),
         .copy = ecs_copy(EcsTrigger),
         .move = ecs_move(EcsTrigger)
-<<<<<<< HEAD
     }); 
 
     ecs_set_component_actions(world, EcsObserver, {
@@ -320,9 +301,6 @@
         .copy = ecs_copy(EcsObserver),
         .move = ecs_move(EcsObserver)
     });            
-=======
-    });
->>>>>>> 7c0ffffe
 
     world->stats.last_component_id = EcsFirstUserComponentId;
     world->stats.last_id = EcsFirstUserEntityId;
@@ -383,19 +361,6 @@
         .term = {.id = ecs_pair(EcsOnDeleteObject, EcsWildcard)},
         .callback = register_on_delete_object,
         .events = {EcsOnAdd}
-    });   
-
-    /* Define triggers for when a name is assigned, to update the index */
-    ecs_trigger_init(world, &(ecs_trigger_desc_t){
-        .term = {.id = ecs_id(EcsName)},
-        .callback = register_name,
-        .events = {EcsOnSet}
-    });
-
-    ecs_trigger_init(world, &(ecs_trigger_desc_t){
-        .term = {.id = ecs_id(EcsName)},
-        .callback = unregister_name,
-        .events = {EcsUnSet}
     });
 
     /* Removal of ChildOf objects (parents) deletes the subject (child) */
