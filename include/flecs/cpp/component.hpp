////////////////////////////////////////////////////////////////////////////////
//// Register component, provide global access to component handles / metadata
////////////////////////////////////////////////////////////////////////////////

namespace flecs 
{

namespace _ 
{
    
    // Trick to obtain typename from type, as described here
    // https://blog.molecular-matters.com/2015/12/11/getting-the-type-of-a-template-argument-as-string-without-rtti/
    //
    // The code from the link has been modified to work with more types, and across
    // multiple compilers.
    //
    struct name_util {
        /* Remove parts from typename that aren't needed for component name */
        static void trim_name(char *typeName) {
            ecs_size_t len = ecs_os_strlen(typeName);
            
            /* Remove 'const' */
            ecs_size_t const_len = ecs_os_strlen("const ");
            if ((len > const_len) && !ecs_os_strncmp(typeName, "const ", const_len)) {
                ecs_os_memmove(typeName, typeName + const_len, len - const_len);
                typeName[len - const_len] = '\0';
                len -= const_len;
            }

            /* Remove 'struct' */
            ecs_size_t struct_len = ecs_os_strlen("struct ");
            if ((len > struct_len) && !ecs_os_strncmp(typeName, "struct ", struct_len)) {
                ecs_os_memmove(typeName, typeName + struct_len, len - struct_len);
                typeName[len - struct_len] = '\0';
                len -= struct_len;
            }

            /* Remove 'class' */
            ecs_size_t class_len = ecs_os_strlen("class ");
            if ((len > class_len) && !ecs_os_strncmp(typeName, "class ", class_len)) {
                ecs_os_memmove(typeName, typeName + class_len, len - class_len);
                typeName[len - class_len] = '\0';
                len -= class_len;
            }            

            while (typeName[len - 1] == ' ' ||
                   typeName[len - 1] == '&' ||
                   typeName[len - 1] == '*') 
            {
                len --;
                typeName[len] = '\0';
            }

            /* Remove const at end of string */
            if (len > const_len) {
                if (!ecs_os_strncmp(&typeName[len - const_len], " const", const_len)) {
                    typeName[len - const_len] = '\0';
                }
            }
        }
    };

// Compiler-specific conversion from __PRETTY_FUNCTION__ to component name. 
// This code uses a trick that instantiates a function for the component type. 
// Then __PRETTY_FUNCTION__ is used to obtain the name of the function. Because
// the result of __PRETTY_FUNCTION__ is not standardized, there are different
// implementations for clang, gcc and msvc. Code that uses a different compiler
// needs to register component names explicitly.
#if defined(__clang__)
  static const unsigned int FRONT_SIZE = sizeof("static const char* flecs::_::name_helper<") - 1u;
  static const unsigned int BACK_SIZE = sizeof(">::name() [T = ]") - 1u;
 
  template <typename T>
  struct name_helper
  {
    static const char* name(void) {
      static const size_t size = (sizeof(__PRETTY_FUNCTION__) - FRONT_SIZE - BACK_SIZE) / 2 + 1u;
      static char typeName[size + 6] = {};
      memcpy(typeName, __PRETTY_FUNCTION__ + FRONT_SIZE, size - 1u);
      name_util::trim_name(typeName);
      return typeName;
    }
  };    
#elif defined(__GNUC__)
  static const unsigned int FRONT_SIZE = sizeof("static const char* flecs::_::name_helper<T>::name() [with T = ") - 1u;
  static const unsigned int BACK_SIZE = sizeof("]") - 1u;
 
  template <typename T>
  struct name_helper
  {
    static const char* name(void) {
      static const size_t size = sizeof(__PRETTY_FUNCTION__) - FRONT_SIZE - BACK_SIZE;
      static char typeName[size + 6] = {};
      memcpy(typeName, __PRETTY_FUNCTION__ + FRONT_SIZE, size - 1u);
      name_util::trim_name(typeName);
      return typeName;
    }
  };
#elif defined(_WIN32)
  static const unsigned int FRONT_SIZE = sizeof("flecs::_::name_helper<") - 1u;
  static const unsigned int BACK_SIZE = sizeof(">::name") - 1u;
 
  template <typename T>
  struct name_helper
  {
    static const char* name(void) {
      static const size_t size = sizeof(__FUNCTION__) - FRONT_SIZE - BACK_SIZE;
      static char typeName[size + 6] = {};
      memcpy(typeName, __FUNCTION__ + FRONT_SIZE, size - 1u);
      name_util::trim_name(typeName);
      return typeName;
    }
  };
#else
#error "implicit component registration not supported"
#endif

// Translate a typename into a language-agnostic identifier. This allows for
// registration of components/modules across language boundaries.
template <typename T>
struct symbol_helper
{
    static char* symbol(void) {
        const char *name = name_helper<T>::name();

        // Symbol is same as name, but with '::' replaced with '.'
        char *ptr, *sym = ecs_os_strdup(name);
        ecs_size_t i, len = ecs_os_strlen(sym);
        ptr = sym;
        for (i = 0, ptr = sym; i < len && *ptr; i ++, ptr ++) {
            if (*ptr == ':') {
                sym[i] = '.';
                ptr ++;
            } else {
                sym[i] = *ptr;
            }
        }

        sym[i] = '\0';

        return sym;
    }
};

// The following functions are lifecycle callbacks that are automatically
// registered with flecs to ensure component lifecycle is handled correctly. Not
// all types require this, yet callbacks are registered by default, which
// introduces some overhead when working with components.
//
// An application can optimize this by explicitly registering a component as a
// plain old datatype, with world.pod_component<T>().

template <typename T>
void component_ctor(
    ecs_world_t *world,
    ecs_entity_t component,
    const ecs_entity_t *entity_ptr,
    void *ptr,
    size_t size,
    int32_t count,
    void *ctx)
{
    (void)world;
    (void)component;
    (void)entity_ptr;
    (void)size;
    (void)ctx;

    ecs_assert(size == sizeof(T), ECS_INTERNAL_ERROR, NULL);
    T *t_ptr = static_cast<T*>(ptr);
    
    for (int i = 0; i < count; i ++) {
        FLECS_PLACEMENT_NEW(&t_ptr[i], T);
    }
} 

template <typename T>
void component_dtor(
    ecs_world_t *world,
    ecs_entity_t component,
    const ecs_entity_t *entity_ptr,
    void *ptr,
    size_t size,
    int32_t count,
    void *ctx)
{
    (void)world;
    (void)component;
    (void)entity_ptr;
    (void)size;
    (void)ctx;

    ecs_assert(size == sizeof(T), ECS_INTERNAL_ERROR, NULL);
    T *t_ptr = static_cast<T*>(ptr);
    
    for (int i = 0; i < count; i ++) {
        t_ptr[i].~T();
    }
}

template <typename T>
void component_copy(
    ecs_world_t *world,
    ecs_entity_t component,    
    const ecs_entity_t *dst_entity,
    const ecs_entity_t *src_entity,
    void *dst_ptr,
    const void *src_ptr,
    size_t size,
    int32_t count,
    void *ctx)
{
    (void)world;
    (void)component;
    (void)dst_entity;
    (void)src_entity;
    (void)size;
    (void)ctx;

    ecs_assert(size == sizeof(T), ECS_INTERNAL_ERROR, NULL);
    T *t_dst_ptr = static_cast<T*>(dst_ptr);
    const T *t_src_ptr = static_cast<const T*>(src_ptr);
    
    for (int i = 0; i < count; i ++) {
        t_dst_ptr[i] = t_src_ptr[i];
    }
}

template <typename T>
void component_move(
    ecs_world_t *world,
    ecs_entity_t component,    
    const ecs_entity_t *dst_entity,
    const ecs_entity_t *src_entity,
    void *dst_ptr,
    void *src_ptr,
    size_t size,
    int32_t count,
    void *ctx)
{
    (void)world;
    (void)component;
    (void)dst_entity;
    (void)src_entity;
    (void)size;
    (void)ctx;

    ecs_assert(size == sizeof(T), ECS_INTERNAL_ERROR, NULL);
    T *t_dst_ptr = static_cast<T*>(dst_ptr);
    T *t_src_ptr = static_cast<T*>(src_ptr);
    
    for (int i = 0; i < count; i ++) {
        t_dst_ptr[i] = std::move(t_src_ptr[i]);
    }
}

// Register component lifecycle callbacks with flecs.
template<typename T>
void register_lifecycle_actions(
    ecs_world_t *world,
    ecs_entity_t component,
    bool ctor,
    bool dtor,
    bool copy,
    bool move)
{
    if (!ecs_component_has_actions(world, component)) {
        EcsComponentLifecycle cl{};
        if (ctor) {
            cl.ctor = _::component_ctor<typename base_type<T>::type>;
        }
        if (dtor) {
            cl.dtor = _::component_dtor<typename base_type<T>::type>;
        }
        if (copy) {
            cl.copy = _::component_copy<typename base_type<T>::type>;
        }
        if (move) {
            cl.move = _::component_move<typename base_type<T>::type>;
        }

        ecs_set_component_actions_w_entity( world, component, &cl);
    }
}

// Class that holds component identifier and name.
// This class is used by most component operations to obtain the component id in
// a transparent way for the application. The component id is stored in a static
// member of a class, and is shared by all worlds in an application. As such,
// each world in an application must (and will) have the same id.
//
// Because of how global (templated) variables are instantiated, it is possible
// that different instances for the same component exist across different
// translation units. This is handled transparently by flecs. When a component
// id is requested from the component_info class, but the id is uninitialized, a 
// lookup by name will be performed for the component on the world, which will 
// return the id with which the component was already registered. This means 
// component identifiers are eventually consistent across translation units.
//
// When a component id is requested for a world that had not yet registered the
// component, it will be registered with the existing identifier. This ensures
// that multiple worlds in the same application use the same component ids.
//
// There are a few limitations of this approach.
//
// 1) When two worlds register components in different orders, it is possible
//    that different components receive the same identifier. When a world 
//    attempts to re-register a component with a different identifier, an error
//    will be thrown. To prevent this from happening, worlds should register
//    components in the same order.
//
// 2) Component names are used to ensure that different translation units use
//    the same identifiers. If a component is registered under different names
//    in the same application, id conflicts can occur.
//
// Known issues:
//
// It seems like component registration does not always work correctly in Unreal
// engine when recreating a world. A plausible cause for this is the hot 
// reloading of dynamic libraries by the engine. A workaround for this issue is
// to call flecs::_::cpp_type<T>::reset() before recreating the world.
// This will reset the global component state and avoids conflicts. The exact
// cause of the issue is investigated here: 
//   https://github.com/SanderMertens/flecs/issues/293

template <typename T>
<<<<<<< HEAD
class cpp_type final {
=======
class component_info final {

>>>>>>> dd8a3ac7
public:
    // Initialize component identifier
    static void init(world_t* world, entity_t entity, bool allow_tag = true) {
        // If an identifier was already set, check for consistency
        if (s_id) {
            // If an identifier was registered, a name should've been registered
            // as well.
            ecs_assert(s_name.c_str() != nullptr, ECS_INTERNAL_ERROR, NULL);

            // A component cannot be registered using a different identifier.
            ecs_assert(s_id == entity, ECS_INCONSISTENT_COMPONENT_ID, 
                _::name_helper<T>::name());

            ecs_assert(allow_tag == s_allow_tag, ECS_INTERNAL_ERROR, NULL);

            // Component was already registered and data is consistent with new
            // identifier, so nothing else to be done.
            return;
        }

        // Component wasn't registered yet, set the values. Register component
        // name as the fully qualified flecs path.
        char *path = ecs_get_fullpath(world, entity);
        s_id = entity;
        s_name = flecs::string(path);
        s_allow_tag = allow_tag;
    }

    // Obtain a component identifier without registering lifecycle callbacks.
    static entity_t id_no_lifecycle(world_t *world = nullptr, 
        const char *name = nullptr, bool allow_tag = true) 
    {
        // If no id has been registered yet, do it now.
        if (!s_id) {
            const char *n = _::name_helper<T>::name();
            
            if (!name) {
                // If no name was provided, retrieve the name implicitly from
                // the name_helper class.
                name = n;
            }

            s_allow_tag = allow_tag;

            // If no world was provided, we can't implicitly register the 
            // component. While there are a few cases where calling this 
            // function without a world is OK, in general functions should 
            // always provide a world to enable implicit registration.
            ecs_assert(world != nullptr, ECS_COMPONENT_NOT_REGISTERED, name);

            // Create entity with name first. This ensurs that the component is
            // created in the right location in the hierarchy, in case a scoped
            // name is used. This allows registering components with the same
            // name in different namespaces.
            //
            // If the component was already registered for this world, this will 
            // resolve the existing component identifier. This enables 
            // transparent component registeration across multiple translation 
            // units, as long as the same world is used.
            //
            // The last parameter ('true') ensures that when the component was
            // not yet registered, a new component identifier is created. 
            // Component identifiers and entity identifiers are equivalent,
            // though a pool of identifiers at the start of the id range is 
            // reserved for components. This is a performance optimization, as
            // low ids in some parts of the code allow for direct indexing.
            flecs::world w(world);
            flecs::entity result = entity(w, name, true);
            
            // Initialize types with identifier
            component_info<typename base_type<T>::type>::init(world, result.id(), allow_tag);
            component_info<const typename base_type<T>::type>::init(world, result.id(), allow_tag);
            component_info<typename base_type<T>::type*>::init(world, result.id(), allow_tag);
            component_info<typename base_type<T>::type&>::init(world, result.id(), allow_tag);

            // Now use the resulting identifier to register the component. Note
            // that the name is not passed into this function, as the entity was
            // already created with the correct name.
            ecs_entity_t entity = ecs_new_component(
                world, result.id(), nullptr, 
                size(), 
                alignment());

            ecs_assert(entity != 0, ECS_INTERNAL_ERROR, NULL);

            // Set the symbol in the Name component to the actual C++ name.
            // Comparing symbols allows for verifying whether a different 
            // component is being registered under the same name. We can't use
            // the name used for registration, because it is possible that a
            // user (erroneously) attempts to register the same datatype with
            // the same name. Without verifying that the actual C++ type name
            // matches, that scenario would go undetected.
            EcsName *name_comp = static_cast<EcsName*>(ecs_get_mut_w_id(
                world, entity, ecs_id(EcsName), NULL));
            char *symbol = symbol_helper<T>::symbol();

            if (name_comp->symbol) {
                ecs_assert( !strcmp(name_comp->symbol, symbol), 
                    ECS_COMPONENT_NAME_IN_USE, name);
                ecs_os_free(symbol);
            } else {
                name_comp->symbol = symbol;
            }
            
            // The identifier returned by the function should be the same as the
            // identifier that was passed in.
            ecs_assert(entity == result.id(), ECS_INTERNAL_ERROR, NULL);

        } else if (world && !ecs_exists(world, s_id)) {
            const char *n = _::name_helper<T>::name();
            
            if (!name) {
                // If no name was provided, retrieve the name implicitly from
                // the name_helper class.
                name = n;
            }

            ecs_entity_t entity = ecs_new_component(
                world, s_id, name,
                size(), 
                alignment());
                
            (void)entity;

            ecs_assert(entity == s_id, ECS_INTERNAL_ERROR, NULL);

            init(world, s_id, allow_tag);
        }

        // By now we should have a valid identifier
        ecs_assert(s_id != 0, ECS_INTERNAL_ERROR, NULL);

        return s_id;
    }

    // Obtain a component identifier, register lifecycle callbacks if this is
    // the first time the component is used.
    static entity_t id(world_t *world = nullptr, const char *name = nullptr, 
        bool allow_tag = true) 
    {
        // If no id has been registered yet, do it now.
        if (!s_id || (world && !ecs_exists(world, s_id))) {
            // This will register a component id, but will not register 
            // lifecycle callbacks.
            id_no_lifecycle(world, name, allow_tag);

            // Register lifecycle callbacks, but only if the component has a
            // size. Components that don't have a size are tags, and tags don't
            // require construction/destruction/copy/move's. */
            if (size()) {
                register_lifecycle_actions<T>(world, s_id,
                    true, true, true, true);
            }
        }

        // By now we should have a valid identifier
        ecs_assert(s_id != 0, ECS_INTERNAL_ERROR, NULL);

        return s_id;
    }

    // Obtain a component name
    static const char* name(world_t *world = nullptr) {
        // If no id has been registered yet, do it now.
        if (!s_id) {
            id(world);
        }

        // By now we should have a valid identifier
        ecs_assert(s_id != 0, ECS_INTERNAL_ERROR, NULL);

        // If the id is set, the name should also have been set
        return s_name.c_str();
    }

    // Obtain a component name, don't register lifecycle if the component hadn't
    // been registered yet. While functionally the same could be achieved by
    // first calling id_no_lifecycle() and then name(), this function ensures
    // that the lifecycle callback templates are not instantiated. This allows
    // some types (such as module classes) to be created without a default
    // constructor.
    static const char* name_no_lifecycle(world_t *world = nullptr) {
        // If no id has been registered yet, do it now.
        if (!s_id) {
            id_no_lifecycle(world);
        }

        // By now we should have a valid identifier
        ecs_assert(s_id != 0, ECS_INTERNAL_ERROR, NULL);

        // Return 
        return s_name.c_str();
    }    

    // Return the type of a component.
    // The type is a vector of component ids. This will return a type with just
    // the current component id.
    static type_t type(world_t *world = nullptr) {
        // If no id has been registered yet, do it now.
        if (!s_id) {
            id(world);
        }

        // By now we should have a valid identifier
        ecs_assert(s_id != 0, ECS_INTERNAL_ERROR, NULL);        

        // Create a type from the component id.
        if (!s_type) {
            s_type = ecs_type_from_entity(world, s_id);
        }

        ecs_assert(s_type != nullptr, ECS_INTERNAL_ERROR, NULL);

        return s_type;
    }

    // Return the size of a component.
    static size_t size() {
        ecs_assert(s_id != 0, ECS_INTERNAL_ERROR, NULL);
        
        // C++ types that have no members still have a size. Use std::is_empty
        // to check if the type is empty. If so, use 0 for the component size.
        //
        // If s_allow_tag is set to false, the size returned by C++ is used.
        // This is useful in cases where class instances are still required, as
        // is the case with module classes.
        if (s_allow_tag && std::is_empty<T>::value) {
            return 0;
        } else {
            return sizeof(typename base_type<T>::type);
        }
    }

    // Return the alignment of a component.
    static size_t alignment() {
        ecs_assert(s_id != 0, ECS_INTERNAL_ERROR, NULL);

        if (size() == 0) {
            return 0;
        } else {
            return alignof(typename base_type<T>::type);
        }
    }

    // Was the component already registered.
    static bool registered() {
        return s_id != 0;
    }

    // This function is only used to test cross-translation unit features. No
    // code other than test cases should invoke this function.
    static void reset() {
        s_id = 0;
        s_type = NULL;
        s_name.clear();
    }

private:
    static entity_t s_id;
    static type_t s_type;
    static flecs::string s_name;
    static flecs::string s_symbol;
    static bool s_allow_tag;
};

// Global templated variables that hold component identifier and other info
template <typename T> entity_t cpp_type<T>::s_id( 0 );
template <typename T> type_t cpp_type<T>::s_type( nullptr );
template <typename T> flecs::string cpp_type<T>::s_name;
template <typename T> bool cpp_type<T>::s_allow_tag( true );

} // namespace _

////////////////////////////////////////////////////////////////////////////////
//// Register a component with flecs
////////////////////////////////////////////////////////////////////////////////

/** Plain old datatype, no lifecycle actions are registered */
template <typename T>
flecs::entity pod_component(const flecs::world& world, const char *name = nullptr, bool allow_tag = true) {
    if (!name) {
        name = _::name_helper<T>::name();
    }

    world_t *world_ptr = world.c_ptr();
    entity_t id = 0;

    if (_::cpp_type<T>::registered()) {
        /* Obtain component id. Because the component is already registered,
         * this operation does nothing besides returning the existing id */
        id = _::cpp_type<T>::id_no_lifecycle(world_ptr, name, allow_tag);

        /* If entity is not empty check if the name matches */
        if (ecs_get_type(world_ptr, id) != nullptr) {
            if (id >= EcsFirstUserComponentId) {
                char *path = ecs_get_path_w_sep(
                    world_ptr, 0, id, 0, "::", nullptr);
                ecs_assert(!strcmp(path, name), 
                    ECS_INCONSISTENT_COMPONENT_NAME, name);
                ecs_os_free(path);
            }
        }

        /* Register name with entity, so that when the entity is created the
         * correct id will be resolved from the name. */
        ecs_add_path_w_sep(world_ptr, id, 0, name, "::", "::");

        /* If a component was already registered with this id but with a 
         * different size, the ecs_new_component function will fail. */

        /* We need to explicitly call ecs_new_component here again. Even though
         * the component was already registered, it may have been registered
         * with a different world. This ensures that the component is registered
         * with the same id for the current world. 
         * If the component was registered already, nothing will change. */
        ecs_entity_t entity = ecs_new_component(
            world.c_ptr(), id, nullptr, 
            _::cpp_type<T>::size(), 
            _::cpp_type<T>::alignment());
        
        (void)entity;
        
        ecs_assert(entity == id, ECS_INTERNAL_ERROR, NULL);

        /* This functionality could have been put in id_no_lifecycle, but since
         * this code happens when a component is registered, and the entire API
         * calls id_no_lifecycle, this would add a lot of overhead to each call.
         * This is why when using multiple worlds, components should be 
         * registered explicitly. */
    } else {
        /* If the component is not yet registered, ensure no other component
         * or entity has been registered with this name */
        ecs_entity_t entity = ecs_lookup_fullpath(world_ptr, name);

        /* If entity exists, compare symbol name to ensure that the component
         * we are trying to register under this name is the same */
        if (entity) {
            const EcsName *name_comp = static_cast<EcsName*>(ecs_get_mut_w_id(
                world.c_ptr(), entity, ecs_id(EcsName), NULL));
            ecs_assert(name_comp != NULL, ECS_INTERNAL_ERROR, NULL);
            ecs_assert(name_comp->symbol != NULL, ECS_INTERNAL_ERROR, NULL);

            const char *symbol = _::name_helper<T>::name();

            ecs_assert(!strcmp(name_comp->symbol, symbol), 
                ECS_COMPONENT_NAME_IN_USE, name);

            (void)name_comp;
            (void)symbol;
        }

        /* Register id as usual */
        id = _::cpp_type<T>::id_no_lifecycle(world_ptr, name, allow_tag);
    }
<<<<<<< HEAD

    _::cpp_type<T>::init(world_ptr, id, allow_tag);
    _::cpp_type<const T>::init(world_ptr, id, allow_tag);
    _::cpp_type<T*>::init(world_ptr, id, allow_tag);
    _::cpp_type<T&>::init(world_ptr, id, allow_tag);
=======
>>>>>>> dd8a3ac7
    
    return world.entity(id);
}

/** Regular component with ctor, dtor copy and move actions */
template <typename T>
flecs::entity component(const flecs::world& world, const char *name = nullptr) {
    flecs::entity result = pod_component<T>(world, name);

    if (_::cpp_type<T>::size()) {
        _::register_lifecycle_actions<T>(world.c_ptr(), result.id(),
            true, true, true, true);
    }

    return result;
}

/** Trivially relocatable component that can be memcpy'd. */
template <typename T>
flecs::entity relocatable_component(const flecs::world& world, const char *name = nullptr) {
    flecs::entity result = pod_component<T>(world, name);

    _::register_lifecycle_actions<T>(world.c_ptr(), result.id(),
        true, true, true, false);

    return result;
}

template <typename T>
flecs::entity_t type_id() {
    return _::cpp_type<T>::id();
}

} // namespace flecs<|MERGE_RESOLUTION|>--- conflicted
+++ resolved
@@ -292,7 +292,7 @@
 // Because of how global (templated) variables are instantiated, it is possible
 // that different instances for the same component exist across different
 // translation units. This is handled transparently by flecs. When a component
-// id is requested from the component_info class, but the id is uninitialized, a 
+// id is requested from the cpp_type class, but the id is uninitialized, a 
 // lookup by name will be performed for the component on the world, which will 
 // return the id with which the component was already registered. This means 
 // component identifiers are eventually consistent across translation units.
@@ -324,12 +324,7 @@
 //   https://github.com/SanderMertens/flecs/issues/293
 
 template <typename T>
-<<<<<<< HEAD
 class cpp_type final {
-=======
-class component_info final {
-
->>>>>>> dd8a3ac7
 public:
     // Initialize component identifier
     static void init(world_t* world, entity_t entity, bool allow_tag = true) {
@@ -400,10 +395,10 @@
             flecs::entity result = entity(w, name, true);
             
             // Initialize types with identifier
-            component_info<typename base_type<T>::type>::init(world, result.id(), allow_tag);
-            component_info<const typename base_type<T>::type>::init(world, result.id(), allow_tag);
-            component_info<typename base_type<T>::type*>::init(world, result.id(), allow_tag);
-            component_info<typename base_type<T>::type&>::init(world, result.id(), allow_tag);
+            cpp_type<typename base_type<T>::type>::init(world, result.id(), allow_tag);
+            cpp_type<const typename base_type<T>::type>::init(world, result.id(), allow_tag);
+            cpp_type<typename base_type<T>::type*>::init(world, result.id(), allow_tag);
+            cpp_type<typename base_type<T>::type&>::init(world, result.id(), allow_tag);
 
             // Now use the resulting identifier to register the component. Note
             // that the name is not passed into this function, as the entity was
@@ -684,14 +679,6 @@
         /* Register id as usual */
         id = _::cpp_type<T>::id_no_lifecycle(world_ptr, name, allow_tag);
     }
-<<<<<<< HEAD
-
-    _::cpp_type<T>::init(world_ptr, id, allow_tag);
-    _::cpp_type<const T>::init(world_ptr, id, allow_tag);
-    _::cpp_type<T*>::init(world_ptr, id, allow_tag);
-    _::cpp_type<T&>::init(world_ptr, id, allow_tag);
-=======
->>>>>>> dd8a3ac7
     
     return world.entity(id);
 }
