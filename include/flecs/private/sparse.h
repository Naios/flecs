/**
 * @file sparse.h
 * @brief Sparse set datastructure.
 *
 * This is an implementation of a paged sparse set that stores the payload in
 * the sparse array.
 *
 * A sparse set has a dense and a sparse array. The sparse array is directly
 * indexed by a 64 bit identifier. The sparse element is linked with a dense
 * element, which allows for liveliness checking. The liveliness check itself
 * can be performed by doing (psuedo code):
 *  dense[sparse[sparse_id].dense] == sparse_id
 *
 * To ensure that the sparse array doesn't have to grow to a large size when
 * using large sparse_id's, the sparse set uses paging. This cuts up the array
 * into several pages of 4096 elements. When an element is set, the sparse set
 * ensures that the corresponding page is created. The page associated with an
 * id is determined by shifting a bit 12 bits to the right.
 *
 * The sparse set keeps track of a generation count per id, which is increased
 * each time an id is deleted. The generation is encoded in the returned id.
 *
 * This sparse set implementation stores payload in the sparse array, which is
 * not typical. The reason for this is to guarantee that (in combination with
 * paging) the returned payload pointers are stable. This allows for various
 * optimizations in the parts of the framework that uses the sparse set.
 *
 * The sparse set has been designed so that new ids can be generated in bulk, in
 * an O(1) operation. The way this works is that once a dense-sparse pair is
 * created, it is never unpaired. Instead it is moved to the end of the dense
 * array, and the sparse set stores an additional count to keep track of the
 * last alive id in the sparse set. To generate new ids in bulk, the sparse set
 * only needs to increase this count by the number of requested ids.
 */

#ifndef FLECS_SPARSE_H
#define FLECS_SPARSE_H

#include "flecs/private/api_defines.h"

#ifdef __cplusplus
extern "C" {
#endif

/** Create new sparse set */
FLECS_DBG_API
ecs_sparse_t* _ecs_sparse_new(
    ecs_size_t elem_size);

#define ecs_sparse_new(type)\
    _ecs_sparse_new(sizeof(type))

/** Set id source. This allows the sparse set to use an external variable for
 * issuing and increasing new ids. */
FLECS_DBG_API
void ecs_sparse_set_id_source(
    ecs_sparse_t *sparse,
    uint64_t *id_source);

/** Free sparse set */
FLECS_DBG_API
void ecs_sparse_free(
    ecs_sparse_t *sparse);

/** Remove all elements from sparse set */
FLECS_DBG_API
void ecs_sparse_clear(
    ecs_sparse_t *sparse);

/** Add element to sparse set, this generates or recycles an id */
FLECS_DBG_API
void* _ecs_sparse_add(
    ecs_sparse_t *sparse,
    ecs_size_t elem_size);

#define ecs_sparse_add(sparse, type)\
    ((type*)_ecs_sparse_add(sparse, sizeof(type)))

/** Get last issued id. */
FLECS_DBG_API
uint64_t ecs_sparse_last_id(
    ecs_sparse_t *sparse);

/** Generate or recycle a new id. */
FLECS_DBG_API
uint64_t ecs_sparse_new_id(
    ecs_sparse_t *sparse);

/** Generate or recycle new ids in bulk. The returned pointer points directly to
 * the internal dense array vector with sparse ids. Operations on the sparse set
 * can (and likely will) modify the contents of the buffer. */
FLECS_DBG_API
const uint64_t* ecs_sparse_new_ids(
    ecs_sparse_t *sparse,
    int32_t count);

/** Remove an element */
FLECS_DBG_API
void ecs_sparse_remove(
    ecs_sparse_t *sparse,
    uint64_t index);

/** Remove an element, return pointer to the value in the sparse array */
FLECS_DBG_API
void* _ecs_sparse_remove_get(
    ecs_sparse_t *sparse,
    ecs_size_t elem_size,
    uint64_t index);    

#define ecs_sparse_remove_get(sparse, type, index)\
    ((type*)_ecs_sparse_remove_get(sparse, sizeof(type), index))

/** Override the generation count for a specific id */
FLECS_DBG_API
void ecs_sparse_set_generation(
    ecs_sparse_t *sparse,
    uint64_t index);    

/** Check whether an id has ever been issued. */
<<<<<<< HEAD
FLECS_DBG_API
bool ecs_sparse_exists(
    ecs_sparse_t *sparse,
=======
FLECS_API bool ecs_sparse_exists(
    const ecs_sparse_t *sparse,
>>>>>>> 81319278
    uint64_t index);

/** Test if id is alive, which requires the generation count tp match. */
FLECS_DBG_API
bool ecs_sparse_is_alive(
    const ecs_sparse_t *sparse,
    uint64_t index);

/** Return identifier with current generation set. */
FLECS_DBG_API
uint64_t ecs_sparse_get_current(
    const ecs_sparse_t *sparse,
    uint64_t index);

/** Get value from sparse set by dense id. This function is useful in 
 * combination with ecs_sparse_count for iterating all values in the set. */
FLECS_DBG_API
void* _ecs_sparse_get(
    const ecs_sparse_t *sparse,
    ecs_size_t elem_size,
    int32_t index);

#define ecs_sparse_get(sparse, type, index)\
    ((type*)_ecs_sparse_get(sparse, sizeof(type), index))

/** Get the number of alive elements in the sparse set. */
FLECS_DBG_API
int32_t ecs_sparse_count(
    const ecs_sparse_t *sparse);

/** Return total number of allocated elements in the dense array */
FLECS_DBG_API
int32_t ecs_sparse_size(
    const ecs_sparse_t *sparse);

/** Get element by (sparse) id. The returned pointer is stable for the duration
 * of the sparse set, as it is stored in the sparse array. */
FLECS_DBG_API
void* _ecs_sparse_get_sparse(
    const ecs_sparse_t *sparse,
    ecs_size_t elem_size,
    uint64_t index);

#define ecs_sparse_get_sparse(sparse, type, index)\
    ((type*)_ecs_sparse_get_sparse(sparse, sizeof(type), index))

/** Like get_sparse, but don't care whether element is alive or not. */
FLECS_DBG_API
void* _ecs_sparse_get_sparse_any(
    ecs_sparse_t *sparse,
    ecs_size_t elem_size,
    uint64_t index);

#define ecs_sparse_get_sparse_any(sparse, type, index)\
    ((type*)_ecs_sparse_get_sparse_any(sparse, sizeof(type), index))

/** Get or create element by (sparse) id. */
FLECS_DBG_API
void* _ecs_sparse_ensure(
    ecs_sparse_t *sparse,
    ecs_size_t elem_size,
    uint64_t index);

#define ecs_sparse_ensure(sparse, type, index)\
    ((type*)_ecs_sparse_ensure(sparse, sizeof(type), index))

/** Set value. */
FLECS_DBG_API
void* _ecs_sparse_set(
    ecs_sparse_t *sparse,
    ecs_size_t elem_size,
    uint64_t index,
    void *value);

#define ecs_sparse_set(sparse, type, index, value)\
    ((type*)_ecs_sparse_set(sparse, sizeof(type), index, value))

/** Get pointer to ids (alive and not alive). Use with count() or size(). */
FLECS_DBG_API
const uint64_t* ecs_sparse_ids(
    const ecs_sparse_t *sparse);

/** Set size of the dense array. */
FLECS_DBG_API
void ecs_sparse_set_size(
    ecs_sparse_t *sparse,
    int32_t elem_count);

/** Copy sparse set into a new sparse set. */
FLECS_DBG_API
ecs_sparse_t* ecs_sparse_copy(
    const ecs_sparse_t *src);    

/** Restore sparse set into destination sparse set. */
FLECS_DBG_API
void ecs_sparse_restore(
    ecs_sparse_t *dst,
    const ecs_sparse_t *src);

/** Get memory usage of sparse set. */
FLECS_DBG_API
void ecs_sparse_memory(
    ecs_sparse_t *sparse,
    int32_t *allocd,
    int32_t *used);

#ifndef FLECS_LEGACY
#define ecs_sparse_each(sparse, T, var, ...)\
    {\
        int var##_i, var##_count = ecs_sparse_count(sparse);\
        for (var##_i = 0; var##_i < var##_count; var##_i ++) {\
            T* var = ecs_sparse_get(sparse, T, var##_i);\
            __VA_ARGS__\
        }\
    }
#endif

#ifdef __cplusplus
}
#endif

#endif<|MERGE_RESOLUTION|>--- conflicted
+++ resolved
@@ -117,14 +117,9 @@
     uint64_t index);    
 
 /** Check whether an id has ever been issued. */
-<<<<<<< HEAD
 FLECS_DBG_API
 bool ecs_sparse_exists(
-    ecs_sparse_t *sparse,
-=======
-FLECS_API bool ecs_sparse_exists(
-    const ecs_sparse_t *sparse,
->>>>>>> 81319278
+    const ecs_sparse_t *sparse,
     uint64_t index);
 
 /** Test if id is alive, which requires the generation count tp match. */
